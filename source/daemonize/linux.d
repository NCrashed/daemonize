// This file is written in D programming language
/**
*   Daemon implementation for GNU/Linux platform.
*
*   The main symbols you might be interested in:
*   * $(B sendSignalDynamic) and $(B endSignal) - is easy way to send signals to created daemons
*   * $(B runDaemon) - forks daemon process and places hooks that are described by $(B Daemon) template
*
*   Copyright: © 2013-2014 Anton Gushcha
*   License: Subject to the terms of the MIT license, as written in the included LICENSE file.
*   Authors: NCrashed <ncrashed@gmail.com>
*/
module daemonize.linux;

version(linux):

static if( __VERSION__ < 2070 )
{
    import std.c.stdlib;
    import std.c.linux.linux;
}
else
{
    import core.stdc.stdlib;
    import core.sys.posix.unistd;
    import core.sys.posix.signal;
}

import std.conv;
import std.exception;
import std.file;
import std.path;
import std.process;
import std.stdio;
import std.string;

import core.sys.linux.errno;

import daemonize.daemon;
import daemonize.string;
import daemonize.keymap;
import daemonize.log;

/// Returns local pid file that is used when no custom one is specified
string defaultPidFile(string daemonName)
{
    return expandTilde(buildPath("~", ".daemonize", daemonName ~ ".pid"));
}

/// Returns local lock file that is used when no custom one is specified
string defaultLockFile(string daemonName)
{
    return expandTilde(buildPath("~", ".daemonize", daemonName ~ ".lock"));
}

/// Checks is $(B sig) is actually built-in
@nogc @safe bool isNativeSignal(Signal sig) pure nothrow
{
    switch(sig)
    {
        case(Signal.Abort):     return true;
        case(Signal.HangUp):    return true;
        case(Signal.Interrupt): return true;
        case(Signal.Quit):      return true;
        case(Signal.Terminate): return true;
        default: return false;
    }
}

/// Checks is $(B sig) is not actually built-in
@nogc @safe bool isCustomSignal(Signal sig) pure nothrow
{
    return !isNativeSignal(sig);
}

/**
*   Main template in the module that actually creates daemon process.
*   $(B DaemonInfo) is a $(B Daemon) instance that holds name of the daemon
*   and hooks for numerous $(B Signal)s.
*
*   Daemon is detached from terminal, therefore it needs a preinitialized $(B logger).
*
*   As soon as daemon is ready the function executes $(B main) delegate that returns
*   application return code.
*
*   Daemon uses pid and lock files. Pid file holds process id for communications with
*   other applications. If $(B pidFilePath) isn't set, the default path to pid file is
*   '~/.daemonize/<daemonName>.pid'. Lock file prevents from execution of numerous copies
*   of daemons. If $(B lockFilePath) isn't set, the default path to lock file is
*   '~/.daemonize/<daemonName>.lock'. If you want several instances of one daemon, redefine
*   pid and lock files paths.
*
*   Sometimes lock and pid files are located at `/var/run` directory and needs a root access.
*   If $(B userId) and $(B groupId) parameters are set, daemon tries to create lock and pid files
*   and drops root privileges.
*
*   Example:
*   ---------
*
*   alias daemon = Daemon!(
*       "DaemonizeExample1", // unique name
*
*       // Setting associative map signal -> callbacks
*       KeyValueList!(
*           Composition!(Signal.Terminate, Signal.Quit, Signal.Shutdown, Signal.Stop), (logger, signal)
*           {
*               logger.logInfo("Exiting...");
*               return false; // returning false will terminate daemon
*           },
*           Signal.HangUp, (logger)
*           {
*               logger.logInfo("Hello World!");
*               return true; // continue execution
*           }
*       ),
*
*       // Main function where your code is
*       (logger, shouldExit) {
*           // will stop the daemon in 5 minutes
*           auto time = Clock.currSystemTick + cast(TickDuration)5.dur!"minutes";
*           bool timeout = false;
*           while(!shouldExit() && time > Clock.currSystemTick) {  }
*
*           logger.logInfo("Exiting main function!");
*
*           return 0;
*       }
*   );
*
*   return buildDaemon!daemon.run(logger);
*   ---------
*/
template buildDaemon(alias DaemonInfo)
    if(isDaemon!DaemonInfo || isDaemonClient!DaemonInfo)
{
    alias daemon = readDaemonInfo!DaemonInfo;

    static if(isDaemon!DaemonInfo)
    {
        int run(shared IDaemonLogger logger
            , string pidFilePath = "", string lockFilePath = ""
            , int userId = -1, int groupId = -1)
        {
            // Local locak file
            if(lockFilePath == "")
            {
                lockFilePath = defaultLockFile(DaemonInfo.daemonName);
            }

            // Local pid file
            if(pidFilePath == "")
            {
                pidFilePath = defaultPidFile(DaemonInfo.daemonName);
            }

            savedLogger = logger;
            savedPidFilePath = pidFilePath;
            savedLockFilePath = lockFilePath;

            // Handling lockfile if any
            enforceLockFile(lockFilePath, userId);
            scope(exit) deleteLockFile(lockFilePath);

            // Saving process ID and session ID
            pid_t pid, sid;

            // For off the parent process
            pid = fork();
            if(pid < 0)
            {
                savedLogger.logError("Failed to start daemon: fork failed");

                // Deleting fresh lockfile
                deleteLockFile(lockFilePath);

                terminate(EXIT_FAILURE);
            }

            // If we got good PID, then we can exit the parent process
            if(pid > 0)
            {
                // handling pidfile if any
                writePidFile(pidFilePath, pid, userId);

                savedLogger.logInfo(text("Daemon is detached with pid ", pid));
                terminate(EXIT_SUCCESS, false);
            }

            // dropping root privileges
            dropRootPrivileges(groupId, userId);

            // Change the file mode mask and suppress printing to console
            umask(0);
<<<<<<< HEAD
            savedLogger.minOutputLevel(DaemonLogLevel.Muted);
=======
            savedLogger.minOutputLevel(LoggingLevel.Muted);
>>>>>>> ed88c01a

            // Handling of deleting pid file
            scope(exit) deletePidFile(pidFilePath);

            // Create a new SID for the child process
            sid = setsid();
            if (sid < 0)
            {
                deleteLockFile(lockFilePath);
                deletePidFile(pidFilePath);

                terminate(EXIT_FAILURE);
            }

            // Close out the standard file descriptors
            close(0);
            close(1);
            close(2);

            void bindSignal(int sig, sighandler_t handler)
            {
                enforce(signal(sig, handler) != SIG_ERR, text("Cannot catch signal ", sig));
            }

            // Bind native signals
            // other signals cause application to hang or cause no signal detection
            // sigusr1 sigusr2 are used by garbage collector
            bindSignal(SIGABRT, &signal_handler_daemon);
            bindSignal(SIGTERM, &signal_handler_daemon);
            bindSignal(SIGQUIT, &signal_handler_daemon);
            bindSignal(SIGINT,  &signal_handler_daemon);
            bindSignal(SIGQUIT, &signal_handler_daemon);
            bindSignal(SIGHUP, &signal_handler_daemon);

            assert(daemon.canFitRealtimeSignals, "Cannot fit all custom signals to real-time signals range!");
            foreach(signame; daemon.customSignals)
            {
                bindSignal(daemon.mapRealTimeSignal(signame), &signal_handler_daemon);
            }

            int code = EXIT_FAILURE;
            try code = DaemonInfo.mainFunc(savedLogger, &shouldExitFunc );
            catch (Throwable th)
            {
                savedLogger.logError(text("Catched unhandled throwable at daemon level at ", th.file, ": ", th.line, " : ", th.msg));
                savedLogger.logError("Terminating...");
            }
            finally
            {
                deleteLockFile(lockFilePath);
                deletePidFile(pidFilePath);
            }

            terminate(code);
            return 0;
        }
    }

    /**
    *   As custom signals are mapped to realtime signals at runtime, it is complicated
    *   to calculate signal number by hands. The function simplifies sending signals
    *   to daemons that were created by the package.
    *
    *   The $(B DaemonInfo) could be a full description of desired daemon or simplified one
    *   (template ($B DaemonClient). That info is used to remap custom signals to realtime ones.
    *
    *   $(B daemonName) is passed as runtime parameter to be able read service name at runtime.
    *   $(B signal) is the signal that you want to send. $(B pidFilePath) is optional parameter
    *   that overrides default algorithm of finding pid files (calculated from $(B daemonName) in form
    *   of '~/.daemonize/<daemonName>.pid').
    *
    *   See_Also: $(B sendSignal) version of the function that takes daemon name from $(B DaemonInfo).
    */
    void sendSignalDynamic(shared IDaemonLogger logger, string daemonName, Signal signal, string pidFilePath = "")
    {
        savedLogger = logger;

        // Try to find at default place
        if(pidFilePath == "")
        {
            pidFilePath = defaultPidFile(daemonName);
        }

        // Reading file
        int pid = readPidFile(pidFilePath);

        logger.logInfo(text("Sending signal ", signal, " to daemon ", daemonName, " (pid ", pid, ")"));
        kill(pid, daemon.mapSignal(signal));
    }

    /// ditto
    void sendSignal(shared IDaemonLogger logger, Signal signal, string pidFilePath = "")
    {
        sendSignalDynamic(logger, DaemonInfo.daemonName, signal, pidFilePath);
    }

    /**
    *   In GNU/Linux daemon doesn't require deinstallation.
    */
    void uninstall() {}

    /**
    *   Saves info about exception into daemon $(B logger)
    */
    static class LoggedException : Exception
    {
        @safe nothrow this(string msg, string file = __FILE__, size_t line = __LINE__, Throwable next = null)
        {
            savedLogger.logError(msg);
            super(msg, file, line, next);
        }

        @safe nothrow this(string msg, Throwable next, string file = __FILE__, size_t line = __LINE__)
        {
            savedLogger.logError(msg);
            super(msg, file, line, next);
        }
    }

    private
    {
<<<<<<< HEAD
        shared IDaemonLogger savedLogger;
=======
        shared ILogger savedLogger;
>>>>>>> ed88c01a
        string savedPidFilePath;
        string savedLockFilePath;

        __gshared bool shouldExit;

        bool shouldExitFunc()
        {
            return shouldExit;
        }

        /// Actual signal handler
        static if(isDaemon!DaemonInfo) extern(C) void signal_handler_daemon(int sig) nothrow
        {
            foreach(signal; DaemonInfo.signalMap.keys)
            {
                alias handler = DaemonInfo.signalMap.get!signal;

                static if(isComposition!signal)
                {
                    foreach(subsignal; signal.signals)
                    {
                        if(daemon.mapSignal(subsignal) == sig)
                        {
                            try
                            {
                                static if(__traits(compiles, {handler(savedLogger, subsignal);}))
                                    bool res = handler(savedLogger, subsignal);
                                else
                                    bool res = handler(savedLogger);

                                if(!res)
                                {
                                    deleteLockFile(savedLockFilePath);
                                    deletePidFile(savedPidFilePath);

                                    shouldExit = true;
                                    //terminate(EXIT_SUCCESS);
                                }
                                else return;

                            } catch(Throwable th)
                            {
                                savedLogger.logError(text("Caught at signal ", subsignal," handler: ", th));
                            }
                        }
                    }
                } else
                {
                    if(daemon.mapSignal(signal) == sig)
                    {
                        try
                        {
                            static if(__traits(compiles, handler(savedLogger, signal)))
                                bool res = handler(savedLogger, signal);
                            else
                                bool res = handler(savedLogger);

                            if(!res)
                            {
                                deleteLockFile(savedLockFilePath);
                                deletePidFile(savedPidFilePath);

                                shouldExit = true;
                                //terminate(EXIT_SUCCESS);
                            }
                            else return;
                        }
                        catch(Throwable th)
                        {
                            savedLogger.logError(text("Caught at signal ", signal," handler: ", th));
                        }
                    }
                }
             }
        }

        /**
        *   Checks existence of special lock file at $(B path) and prevents from
        *   continuing if there is it. Also changes permissions for the file if
        *   $(B userid) not -1.
        */
        void enforceLockFile(string path, int userid)
        {
            if(path.exists)
            {
                savedLogger.logError(text("There is another daemon instance running: lock file is '",path,"'"));
                savedLogger.logInfo("Remove the file if previous instance if daemon has crashed");
                terminate(-1);
            } else
            {
                if(!path.dirName.exists)
                {
                    mkdirRecurse(path.dirName);
                }
                auto file = File(path, "w");
                file.close();
            }

            // if root, change permission on file to be able to remove later
            if (getuid() == 0 && userid >= 0)
            {
                savedLogger.logDebug("Changing permissions for lock file: " ~ path);
                executeShell(text("chown ", userid," ", path.dirName));
                executeShell(text("chown ", userid," ", path));
            }
        }

        /**
        *   Removing lock file while terminating.
        */
        void deleteLockFile(string path)
        {
            if(path.exists)
            {
                try
                {
                    path.remove();
                }
                catch(Exception e)
                {
                    savedLogger.logWarning(text("Failed to remove lock file: ", path));
                    return;
                }
            }
        }

        /**
        *   Writing down file with process id $(B pid) to $(B path) and changes
        *   permissions to $(B userid) (if not -1 and there is root dropping).
        */
        void writePidFile(string path, int pid, uint userid)
        {
            try
            {
                if(!path.dirName.exists)
                {
                    mkdirRecurse(path.dirName);
                }
                auto file = File(path, "w");
                scope(exit) file.close();

                file.write(pid);

                // if root, change permission on file to be able to remove later
                if (getuid() == 0 && userid >= 0)
                {
                    savedLogger.logDebug("Changing permissions for pid file: " ~ path);
                    executeShell(text("chown ", userid," ", path.dirName));
                    executeShell(text("chown ", userid," ", path));
                }
            } catch(Exception e)
            {
                savedLogger.logWarning(text("Failed to write pid file: ", path));
                return;
            }
        }

        /// Removing process id file
        void deletePidFile(string path)
        {
            try
            {
                path.remove();
            } catch(Exception e)
            {
                savedLogger.logWarning(text("Failed to remove pid file: ", path));
                return;
            }
        }

        /**
        *   Dropping root privileges to $(B groupid) and $(B userid).
        */
        void dropRootPrivileges(int groupid, int userid)
        {
            if (getuid() == 0)
            {
                if(groupid < 0 || userid < 0)
                {
                    savedLogger.logWarning("Running as root, but doesn't specified groupid and/or userid for"
                        ~ " privileges lowing!");
                    return;
                }

                savedLogger.logInfo("Running as root, dropping privileges...");
                // process is running as root, drop privileges
                if (setgid(groupid) != 0)
                {
                    savedLogger.logError(text("setgid: Unable to drop group privileges: ", strerror(errno).fromStringz));
                    assert(false);
                }
                if (setuid(userid) != 0)
                {
                    savedLogger.logError(text("setuid: Unable to drop user privileges: ", strerror(errno).fromStringz));
                    assert(false);
                }
            }
        }

        /// Terminating application with cleanup
        void terminate(int code, bool isDaemon = true) nothrow
        {
            if(isDaemon)
            {
                savedLogger.logInfo("Daemon is terminating with code: " ~ to!string(code));
                savedLogger.finalize();

                gc_term();
                try {
                    _d_critical_term();
                    _d_monitor_staticdtor();
                } catch (Exception ex) {
                }
            }

            exit(code);
        }

        /// Tries to read a number from $(B filename)
        int readPidFile(string filename)
        {
            std.stdio.writeln(filename);
            if(!filename.exists)
                throw new LoggedException("Cannot find pid file at '" ~ filename ~ "'!");

            auto file = File(filename, "r");
            return file.readln.to!int;
        }
    }
}
private
{
    // https://issues.dlang.org/show_bug.cgi?id=13282
    extern (C) nothrow
    {
        int __libc_current_sigrtmin();
        int __libc_current_sigrtmax();
    }
    extern (C) nothrow
    {
        // These are for control of termination
        // druntime rt.critical_
        void _d_critical_term();
        // druntime rt.monitor_
        void _d_monitor_staticdtor();

        void gc_term();

        alias int pid_t;

        // daemon functions
        pid_t fork();
        int umask(int);
        int setsid();
        int close(int fd);

        // Signal trapping in Linux
        alias void function(int) sighandler_t;
        sighandler_t signal(int signum, sighandler_t handler);
        char* strerror(int errnum) pure;
    }

    /// Handles utilities for signal mapping from local representation to GNU/Linux one
    template readDaemonInfo(alias DaemonInfo)
        if(isDaemon!DaemonInfo || isDaemonClient!DaemonInfo)
    {
        template extractCustomSignals(T...)
        {
            static if(T.length < 2) alias extractCustomSignals = T[0];
            else static if(isComposition!(T[1])) alias extractCustomSignals = StrictExpressionList!(T[0].expand, staticFilter!(isCustomSignal, T[1].signals));
            else static if(isCustomSignal(T[1])) alias extractCustomSignals = StrictExpressionList!(T[0].expand, T[1]);
            else alias extractCustomSignals = T[0];
        }

        template extractNativeSignals(T...)
        {
            static if(T.length < 2) alias extractNativeSignals = T[0];
            else static if(isComposition!(T[1])) alias extractNativeSignals = StrictExpressionList!(T[0].expand, staticFilter!(isNativeSignal, T[1].signals));
            else static if(isNativeSignal(T[1])) alias extractNativeSignals = StrictExpressionList!(T[0].expand, T[1]);
            else alias extractNativeSignals = T[0];
        }

        static if(isDaemon!DaemonInfo)
        {
            alias customSignals = staticFold!(extractCustomSignals, StrictExpressionList!(), DaemonInfo.signalMap.keys).expand; //pragma(msg, [customSignals]);
            alias nativeSignals = staticFold!(extractNativeSignals, StrictExpressionList!(), DaemonInfo.signalMap.keys).expand; //pragma(msg, [nativeSignals]);
        } else
        {
            alias customSignals = staticFold!(extractCustomSignals, StrictExpressionList!(), DaemonInfo.signals).expand; //pragma(msg, [customSignals]);
            alias nativeSignals = staticFold!(extractNativeSignals, StrictExpressionList!(), DaemonInfo.signals).expand; //pragma(msg, [nativeSignals]);
        }

        /**
        *   Checks if all not native signals can be binded
        *   to real-time signals.
        */
        bool canFitRealtimeSignals()
        {
            return customSignals.length <= __libc_current_sigrtmax - __libc_current_sigrtmin;
        }

        /// Converts platform independent signal to native
        @safe int mapSignal(Signal sig) nothrow
        {
            switch(sig)
            {
                case(Signal.Abort):     return SIGABRT;
                case(Signal.HangUp):    return SIGHUP;
                case(Signal.Interrupt): return SIGINT;
                case(Signal.Quit):      return SIGQUIT;
                case(Signal.Terminate): return SIGTERM;
                default: return mapRealTimeSignal(sig);
            }
        }

        /// Converting custom signal to real-time signal
        @trusted int mapRealTimeSignal(Signal sig) nothrow
        {
            assert(!isNativeSignal(sig));

            int counter = 0;
            foreach(key; customSignals)
            {
                if(sig == key) return counter + __libc_current_sigrtmin;
                else counter++;
            }

            assert(false, "Parameter signal not in daemon description!");
        }
    }
}<|MERGE_RESOLUTION|>--- conflicted
+++ resolved
@@ -191,11 +191,7 @@
 
             // Change the file mode mask and suppress printing to console
             umask(0);
-<<<<<<< HEAD
             savedLogger.minOutputLevel(DaemonLogLevel.Muted);
-=======
-            savedLogger.minOutputLevel(LoggingLevel.Muted);
->>>>>>> ed88c01a
 
             // Handling of deleting pid file
             scope(exit) deletePidFile(pidFilePath);
@@ -317,11 +313,7 @@
 
     private
     {
-<<<<<<< HEAD
         shared IDaemonLogger savedLogger;
-=======
-        shared ILogger savedLogger;
->>>>>>> ed88c01a
         string savedPidFilePath;
         string savedLockFilePath;
 

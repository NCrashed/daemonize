// This file is written in D programming language
/**
*    Implementation of cross-platform daemon API for Windows platform.
*
*   Copyright: © 2013-2014 Anton Gushcha
*   License: Subject to the terms of the MIT license, as written in the included LICENSE file.
*   Authors: NCrashed <ncrashed@gmail.com>
*/
module daemonize.windows;

version(Windows):

static if( __VERSION__ < 2066 ) private enum nogc;

static if( __VERSION__ < 2070 ) import std.c.stdlib;
else import core.stdc.stdlib;

static if( __VERSION__ < 2075 ) import std.datetime;
else import core.time;

import core.sys.windows.windows;
import core.thread;
import std.string;
import std.typetuple;
import std.utf;
<<<<<<< HEAD
import std.c.stdlib;
import std.conv : text;
=======
>>>>>>> ed88c01a
import std.typecons;

import daemonize.daemon;
import daemonize.string;
import daemonize.keymap;
import daemonize.log;

/// Windows version doesn't use pid files
string defaultPidFile(string daemonName)
{
    return "";
}

/// Windows version doesn't use lock files
string defaultLockFile(string daemonName)
{
    return "";
}

/// Checks is $(B sig) is actually built-in
@nogc @safe bool isNativeSignal(Signal sig) pure nothrow
{
    switch(sig)
    {
        case(Signal.Stop):           return true;
        case(Signal.Continue):       return true;
        case(Signal.Pause):          return true;
        case(Signal.Shutdown):       return true;
        case(Signal.Interrogate):    return true;
        case(Signal.NetBindAdd):     return true;
        case(Signal.NetBindDisable): return true;
        case(Signal.NetBindEnable):  return true;
        case(Signal.NetBindRemove):  return true;
        case(Signal.ParamChange):    return true;
        default: return false;
    }
}

/// Checks is $(B sig) is not actually built-in
@nogc @safe bool isCustomSignal(Signal sig) pure nothrow
{
    return !isNativeSignal(sig);
}

/**
*    The template holds a set of functions that build, run and send signals to daemons
*    that are built with $(B Daemon) or $(B DaemonClient) template.
*
*    Truncated $(B DaemonClient) aren't able to run described daemon, only signal sending
*    and daemon uninstalling.
*/
template buildDaemon(alias DaemonInfo, DWORD startType =  SERVICE_DEMAND_START)
    if(isDaemon!DaemonInfo || isDaemonClient!DaemonInfo)
{
    /// Support functions
    private alias daemon = readDaemonInfo!DaemonInfo;

    // DaemonClient cannot run daemon
    static if(isDaemon!DaemonInfo)
    {
        /**
        *    Starts daemon that is described by $(B DaemonInfo). Daemon is implemented as
        *    windows service and auto-installed in SC manager. If you want to uninstall the
        *    service, you can use $(B uninstall) function or system call:
        *    ----------
        *    C:\Windows\System32\sc.exe delete <daemonName>
        *    ----------
        *
        *    If the service is already installed and is stopped, the function tries to start daemon.
        *    Otherwise it fails and returns EXIT_FAILURE code.
        *
        *    $(B logger) is a initialized logger for the daemon, you should
        *    use absolute names for Windows for logger files.
        *
        *    $(B pidFilePath), $(B lockFilePath), $(B userId) and $(B groupId)
        *    are ignored for Windows platform.
        *
        *    See_Also: $(B uninstall)
        *
        *    Example:
        *    ----------
        *   // First you need to describe your daemon via template
        *   alias daemon = Daemon!(
        *       "DaemonizeExample1", // unique name
        *
        *       // Setting associative map signal -> callbacks
        *       KeyValueList!(
        *           Composition!(Signal.Terminate, Signal.Quit, Signal.Shutdown, Signal.Stop), (logger, signal)
        *           {
        *               logger.logInfo("Exiting...");
        *               return false; // returning false will terminate daemon
        *           },
        *           Signal.HangUp, (logger)
        *           {
        *               logger.logInfo("Hello World!");
        *               return true; // continue execution
        *           }
        *       ),
        *
        *       // Main function where your code is
        *       (logger, shouldExit) {
        *           // will stop the daemon in 5 minutes
        *           auto time = Clock.currSystemTick + cast(TickDuration)5.dur!"minutes";
        *           bool timeout = false;
        *           while(!shouldExit() && time > Clock.currSystemTick) {  }
        *
        *           logger.logInfo("Exiting main function!");
        *
        *           return 0;
        *       }
        *   );
        *
        *   //...
        *   buildDaemon!daemon.run(new shared DloggLogger(logFilePath));
        *    ----------
        */
        int run(shared IDaemonLogger logger
            , string pidFilePath = "", string lockFilePath = ""
            , int userId = -1, int groupId = -1)
        {
            savedLogger = logger;

            auto maybeStatus = queryServiceStatus();
            if(maybeStatus.isNull)
            {
                savedLogger.logInfo("No service is installed!");
                serviceInstall(startType);
                serviceStart();
                return EXIT_SUCCESS;
            }
            else
            {
                auto initResult = serviceInit();
                if(initResult == ServiceInitState.NotService)
                {
                    auto state = maybeStatus.get.dwCurrentState;
                    if(state == SERVICE_STOPPED)
                    {
                        savedLogger.logInfo("Starting installed service!");
                        serviceStart();
                    }
                } else if(initResult == initResult.OtherError)
                {
                    savedLogger.logError("Service is already running!");
                    return EXIT_FAILURE;
                }

                return EXIT_SUCCESS;
            }
        }
    }

    /**
    *   Utility function that helps to uninstall the service from the system.
    *
    *   Note: Can be used with $(B DaemonClient) template, actually you can ommit signal list for the template.
    */
    void uninstall(shared IDaemonLogger logger)
    {
        savedLogger = logger;

        auto maybeStatus = queryServiceStatus();
        if(!maybeStatus.isNull)
        {
            serviceRemove();
        }
        else
        {
            savedLogger.logWarning("Cannot find service in SC manager! No uninstallation action is performed.");
        }
    }

    /**
    *   Sends singal $(B sig) for described daemon. All signals are sent via $(B ControlService) WINAPI function.
    *
    *   $(B logger) is used to log all errors.
    *
    *   $(B pidFilePath) is ignored for Windows platform.
    *
    *   Note: Can be used with $(B DaemonClient) template.
    */
    void sendSignal(shared IDaemonLogger logger, Signal sig, string pidFilePath = "")
    {
        savedLogger = logger;

        auto manager = getSCManager;
        scope(exit) CloseServiceHandle(manager);

        auto service = getService(manager, daemon.getControlAccessFlag(sig));
        scope(exit) CloseServiceHandle(service);

        if(!ControlService(service, daemon.mapSignal(sig), &serviceStatus))
            throw new LoggedException(text("Failed to send signal to service ", DaemonInfo.daemonName, ". Details: ", getLastErrorDescr));

        logger.logInfo(text("Sending signal ", sig, " to daemon ", DaemonInfo.daemonName));
    }

    /// ditto with dynamic service name
    void sendSignalDynamic(shared IDaemonLogger logger, string serviceName, Signal sig, string pidFilePath = "")
    {
        savedLogger = logger;

        auto manager = getSCManager;
        scope(exit) CloseServiceHandle(manager);

        auto service = OpenServiceW(manager, cast(LPWSTR)serviceName.toUTF16z, daemon.getControlAccessFlag(sig));
        if(service is null) throw new LoggedException(text("Failed to open service! ", getLastErrorDescr));
        scope(exit) CloseServiceHandle(service);

        if(!ControlService(service, daemon.mapSignal(sig), &serviceStatus))
            throw new LoggedException(text("Failed to send signal to service ", serviceName, ". Details: ", getLastErrorDescr));

        logger.logInfo(text("Sending signal ", sig, " to daemon ", serviceName));
    }

    /**
    *   Saves info about exception into daemon $(B logger)
    */
    static class LoggedException : Exception
    {
        @safe nothrow this(string msg, string file = __FILE__, size_t line = __LINE__, Throwable next = null)
        {
            savedLogger.logError(msg);
            super(msg, file, line, next);
        }

        @safe nothrow this(string msg, Throwable next, string file = __FILE__, size_t line = __LINE__)
        {
            savedLogger.logError(msg);
            super(msg, file, line, next);
        }
    }

    private
    {
        __gshared SERVICE_STATUS serviceStatus;
        __gshared SERVICE_STATUS_HANDLE serviceStatusHandle;
        shared IDaemonLogger savedLogger;

        bool shouldExit()
        {
            return serviceStatus.dwCurrentState == SERVICE_STOPPED;
        }

        static if(isDaemon!DaemonInfo)
        {
            extern(System) static void serviceMain(uint argc, wchar** args) nothrow
            {
                try
                {
                    // Windows don't know anything about our runtime
                    // so register the thread at druntime's thread subsystem
                    // and manually run all TLS constructors and destructors
                    thread_attachThis();
                    rt_moduleTlsCtor();
                    scope(exit) rt_moduleTlsDtor();

                    int code = EXIT_FAILURE;

                    serviceStatus.dwServiceType = SERVICE_WIN32_OWN_PROCESS;

                    savedLogger.reload;
                    savedLogger.minOutputLevel = DaemonLogLevel.Muted;
                    savedLogger.logInfo("Registering control handler");

                    serviceStatusHandle = RegisterServiceCtrlHandlerW(cast(LPWSTR)DaemonInfo.daemonName.toUTF16z, &controlHandler);
                    if(serviceStatusHandle is null)
                    {
                        savedLogger.logError("Failed to register control handler!");
                        savedLogger.logError(getLastErrorDescr);
                        return;
                    }

                    savedLogger.logInfo("Running user main delegate");
                    reportServiceStatus(SERVICE_RUNNING, NO_ERROR, 0.dur!"msecs");
                    try code = DaemonInfo.mainFunc(savedLogger, &shouldExit);
                    catch (Throwable ex)
                    {
                        savedLogger.logError(text("Catched unhandled throwable at daemon level at ", ex.file, ":", ex.line, ": ", ex.msg));
                        savedLogger.logError("Terminating...");
                        reportServiceStatus(SERVICE_STOPPED, EXIT_FAILURE, 0.dur!"msecs");
                        return;
                    }
                    reportServiceStatus(SERVICE_STOPPED, NO_ERROR, 0.dur!"msecs");
                }
                catch(Throwable th)
                {
                    savedLogger.logError(text("Internal daemon error, please bug report: ", th.file, ":", th.line, ": ", th.msg));
                    savedLogger.logError("Terminating...");
                }
            }

            extern(System) static void controlHandler(DWORD fdwControl) nothrow
            {
                switch(fdwControl)
                {
                    foreach(signal; DaemonInfo.signalMap.keys)
                    {
                        alias handler = DaemonInfo.signalMap.get!signal;

                        static if(isComposition!signal)
                        {
                            foreach(subsignal; signal.signals)
                            {
                                case(daemon.mapSignal(subsignal)):
                                {
                                    savedLogger.logInfo(text("Caught signal ", subsignal));
                                    bool res = true;
                                    try
                                    {
                                        static if(__traits(compiles, handler(savedLogger, subsignal)))
                                            res = handler(savedLogger, subsignal);
                                        else
                                            res = handler(savedLogger);

                                        if(!res) reportServiceStatus(SERVICE_STOPPED, NO_ERROR, 0.dur!"msecs");
                                    }
                                    catch(Throwable th)
                                    {
                                        savedLogger.logError(text("Caught a throwable at signal ", subsignal, " handler: ", th));
                                    }
                                    return;
                                }
                            }
                        }
                        else
                        {
                            case(daemon.mapSignal(signal)):
                            {
                                savedLogger.logInfo(text("Caught signal ", signal));
                                bool res = true;
                                try
                                {
                                    static if(__traits(compiles, handler(savedLogger, signal)))
                                        res = handler(savedLogger, signal);
                                    else
                                        res = handler(savedLogger);

                                    if(!res) reportServiceStatus(SERVICE_STOPPED, NO_ERROR, 0.dur!"msecs");
                                }
                                catch(Throwable th)
                                {
                                    savedLogger.logError(text("Caught a throwable at signal ", signal, " handler: ", th));
                                }
                                return;
                            }
                        }
                    }
                    default:
                    {
                        savedLogger.logWarning(text("Caught signal ", fdwControl, ". But don't have any handler binded!"));
                    }
                }
            }
        }

        /// Wrapper for getting service manager
        SC_HANDLE getSCManager()
        {
            auto manager = OpenSCManagerW(null, null, SC_MANAGER_ALL_ACCESS);
            if(manager is null)
                throw new LoggedException(text("Failed to open SC manager!", getLastErrorDescr));

            return manager;
        }

        /// Wrapper for getting service handle
        SC_HANDLE getService(SC_HANDLE manager, DWORD accessFlags, bool supressLogging = false)
        {
            auto service = OpenServiceW(manager, cast(LPWSTR)DaemonInfo.daemonName.toUTF16z, accessFlags);
            if(service is null)
            {
                if(!supressLogging)
                {
                    savedLogger.logError("Failed to open service!");
                    savedLogger.logError(getLastErrorDescr);
                }
                throw new Exception(text("Failed to open service! ", getLastErrorDescr));
            }
            return service;
        }

        static if(isDaemon!DaemonInfo)
        {
            enum ServiceInitState
            {
                ServiceIsOk, // dispatcher has run successfully
                NotService,  // dispatcher failed with specific error
                OtherError
            }

            /// Performs service initialization
            /**
            *    If inner $(B StartServiceCtrlDispatcherW) fails due reason that
            *    the code is running in userspace, the function returns ServiceInitState.NotService.
            *
            *    If the code is run under SC manager, the dispatcher operates and the function
            *    returns ServiceInitState.ServiceIsOk at the end of service execution.
            *
            *    If something wrong happens, the function returns ServiceInitState.OtherError
            */
            ServiceInitState serviceInit()
            {
                SERVICE_TABLE_ENTRY[2] serviceTable;
                serviceTable[0].lpServiceName = cast(LPWSTR)DaemonInfo.daemonName.toUTF16z;
                serviceTable[0].lpServiceProc = &serviceMain;
                serviceTable[1].lpServiceName = null;
                serviceTable[1].lpServiceProc = null;

                if(!StartServiceCtrlDispatcherW(serviceTable.ptr))
                {
                    if(GetLastError == ERROR_FAILED_SERVICE_CONTROLLER_CONNECT)
                    {
                        return ServiceInitState.NotService;
                    }
                    else
                    {
                        savedLogger.logError("Failed to start service dispatcher!");
                        savedLogger.logError(getLastErrorDescr);
                        return ServiceInitState.OtherError;
                    }
                }

                return ServiceInitState.ServiceIsOk;
            }
        }

        /// Registers service in SCM database
        void serviceInstall(DWORD startType)
        {
            wchar[MAX_PATH] path;
            if(!GetModuleFileNameW(null, path.ptr, MAX_PATH))
                throw new LoggedException("Cannot install service! " ~ getLastErrorDescr);

            auto manager = getSCManager();
            scope(exit) CloseServiceHandle(manager);

            auto servname = cast(LPWSTR)DaemonInfo.daemonName.toUTF16z;
            auto service = CreateServiceW(
                manager,
                servname,
                servname,
                SERVICE_ALL_ACCESS,
                SERVICE_WIN32_OWN_PROCESS,
                startType,
                SERVICE_ERROR_NORMAL,
                path.ptr,
                null,
                null,
                null,
                null,
                null);
            scope(exit) CloseServiceHandle(service);

            if(service is null)
                throw new LoggedException("Failed to create service! " ~ getLastErrorDescr);

            savedLogger.logInfo("Service installed successfully!");
        }

        /// Removing service from SC manager
        void serviceRemove()
        {
            auto manager = getSCManager();
            scope(exit) CloseServiceHandle(manager);

            auto service = getService(manager, SERVICE_STOP | DELETE);
            scope(exit) CloseServiceHandle(service);

            DeleteService(service);
            savedLogger.logInfo("Service is removed successfully!");
        }

        /// Tries to start service and checks the running state
        void serviceStart()
        {
            auto manager = getSCManager();
            scope(exit) CloseServiceHandle(manager);

            auto service = getService(manager, SERVICE_START);
            scope(exit) CloseServiceHandle(service);

            if(!StartServiceW(service, 0, null))
                throw new LoggedException(text("Failed to start service! ", getLastErrorDescr));


            auto maybeStatus = queryServiceStatus();
            if(maybeStatus.isNull)
            {
                throw new LoggedException("Failed to start service! There is no service registered!");
            }
            else
            {
                Thread.sleep(500.dur!"msecs");

                auto status = maybeStatus.get;

                static if( __VERSION__ < 2075 )
                {
                    alias Duration = TickDuration;
                    alias currTime = Clock.currSystemTick;
                }
                else alias currTime = MonoTime.currTime;

                auto stamp = currTime;

                while(status.dwCurrentState != SERVICE_RUNNING)
                {
                    if(stamp + cast(Duration)30.dur!"seconds" < currTime)
                        throw new LoggedException("Cannot start service! Timeout");
                    if(status.dwWin32ExitCode != 0)
                        throw new LoggedException(text("Failed to start service! Service error code: ", status.dwWin32ExitCode));
                    if(status.dwCurrentState == SERVICE_STOPPED)
                        throw new LoggedException("Failed to start service! The service remains in stop state!");

                    auto maybeStatus2 = queryServiceStatus();
                    if(maybeStatus2.isNull)
                    {
                        throw new LoggedException("Failed to start service! There is no service registered!");
                    }
                    else
                    {
                        status = maybeStatus2.get;
                    }
                }
            }

            savedLogger.logInfo("Service is started successfully!");
        }

        /**
        *    Checks if the service is exist and returns its status.
        *
        *    If no service is installed, will return Nothing.
        */
        Nullable!SERVICE_STATUS queryServiceStatus()
        {
            auto manager = getSCManager();
            scope(exit) CloseServiceHandle(manager);

            SC_HANDLE service;
            try
            {
                service = getService(manager, SERVICE_QUERY_STATUS, true);
            } catch(Exception e)
            {
                Nullable!SERVICE_STATUS ret;
                return ret;
            }
            scope(exit) CloseServiceHandle(service);

            SERVICE_STATUS status;
            if(!QueryServiceStatus(service, &status))
                throw new LoggedException(text("Failed to query service! ", getLastErrorDescr));

            return Nullable!SERVICE_STATUS(status);
        }

        /// Sets current service status and reports it to the SCM
        void reportServiceStatus(DWORD currentState, DWORD exitCode, Duration waitHint)
        {
            static DWORD checkPoint = 1;

            serviceStatus.dwCurrentState = currentState;
            serviceStatus.dwWin32ExitCode = exitCode;
            serviceStatus.dwWaitHint = cast(DWORD)waitHint.total!"msecs";

            if(currentState == SERVICE_START_PENDING)
            {
                serviceStatus.dwControlsAccepted = 0;
            }
            else
            {
                serviceStatus.dwControlsAccepted = daemon.makeUsingFlag;
            }

            SetServiceStatus(serviceStatusHandle, &serviceStatus);
        }

        /// Reads last error id and formats it into a man-readable message
        string getLastErrorDescr()
        {
            char* buffer;
            auto error = GetLastError();

            FormatMessageA(
                FORMAT_MESSAGE_FROM_SYSTEM | FORMAT_MESSAGE_ALLOCATE_BUFFER | FORMAT_MESSAGE_IGNORE_INSERTS, null, error, MAKELANGID(LANG_ENGLISH, SUBLANG_DEFAULT), cast(LPSTR)&buffer, 0, null);
            scope(exit) LocalFree(cast(void*)buffer);

            return buffer.fromStringz[0 .. $-1].idup;
        }
    } // private
}
private
{
    /// Handles utilities for signal mapping from local representation to GNU/Linux one
    template readDaemonInfo(alias DaemonInfo)
        if(isDaemon!DaemonInfo || isDaemonClient!DaemonInfo)
    {
        template extractCustomSignals(T...)
        {
            static if(T.length < 2) alias extractCustomSignals = T[0];
            else static if(isComposition!(T[1])) alias extractCustomSignals = StrictExpressionList!(T[0].expand, staticFilter!(isCustomSignal, T[1].signals));
            else static if(isCustomSignal(T[1])) alias extractCustomSignals = StrictExpressionList!(T[0].expand, T[1]);
            else alias extractCustomSignals = T[0];
        }

        template extractNativeSignals(T...)
        {
            static if(T.length < 2) alias extractNativeSignals = T[0];
            else static if(isComposition!(T[1])) alias extractNativeSignals = StrictExpressionList!(T[0].expand, staticFilter!(isNativeSignal, T[1].signals));
            else static if(isNativeSignal(T[1])) alias extractNativeSignals = StrictExpressionList!(T[0].expand, T[1]);
            else alias extractNativeSignals = T[0];
        }

        static if(isDaemon!DaemonInfo)
        {
            alias customSignals = staticFold!(extractCustomSignals, StrictExpressionList!(), DaemonInfo.signalMap.keys).expand; //pragma(msg, [customSignals]);
            alias nativeSignals = staticFold!(extractNativeSignals, StrictExpressionList!(), DaemonInfo.signalMap.keys).expand; //pragma(msg, [nativeSignals]);
        } else
        {
            alias customSignals = staticFold!(extractCustomSignals, StrictExpressionList!(), DaemonInfo.signals).expand; //pragma(msg, [customSignals]);
            alias nativeSignals = staticFold!(extractNativeSignals, StrictExpressionList!(), DaemonInfo.signals).expand; //pragma(msg, [nativeSignals]);
        }

        DWORD mapSignal(Signal sig)
        {
            switch(sig)
            {
                case(Signal.Stop):           return SERVICE_CONTROL_STOP;
                case(Signal.Continue):       return SERVICE_CONTROL_CONTINUE;
                case(Signal.Pause):          return SERVICE_CONTROL_PAUSE;
                case(Signal.Shutdown):       return SERVICE_CONTROL_SHUTDOWN;
                case(Signal.Interrogate):    return SERVICE_CONTROL_INTERROGATE;
                case(Signal.NetBindAdd):     return SERVICE_CONTROL_NETBINDADD;
                case(Signal.NetBindDisable): return SERVICE_CONTROL_NETBINDDISABLE;
                case(Signal.NetBindEnable):  return SERVICE_CONTROL_NETBINDENABLE;
                case(Signal.NetBindRemove):  return SERVICE_CONTROL_NETBINDREMOVE;
                case(Signal.ParamChange):    return SERVICE_CONTROL_PARAMCHANGE;
                default: return mapCustomSignal(sig);
            }
        }

        DWORD mapCustomSignal(Signal sig)
        {
            assert(!isNativeSignal(sig));

            DWORD counter = 0;
            foreach(key; customSignals)
            {
                if(key == sig) return 128 + counter;
                counter++;
            }

            assert(false, "Signal isn't in custom list! Impossible state!");
        }

        DWORD makeUsingFlag()
        {
            DWORD accum = 0;

            foreach(signal; nativeSignals)
            {
                static if(signal == Signal.Stop)            accum |= SERVICE_ACCEPT_STOP;
                static if(signal == Signal.Continue)        accum |= SERVICE_ACCEPT_PAUSE_CONTINUE;
                static if(signal == Signal.Pause)           accum |= SERVICE_ACCEPT_PAUSE_CONTINUE;
                static if(signal == Signal.Shutdown)        accum |= SERVICE_ACCEPT_SHUTDOWN;
                static if(signal == Signal.Interrogate)     accum |= 0;
                static if(signal == Signal.NetBindAdd)      accum |= SERVICE_ACCEPT_NETBINDCHANGE;
                static if(signal == Signal.NetBindDisable)  accum |= SERVICE_ACCEPT_NETBINDCHANGE;
                static if(signal == Signal.NetBindEnable)   accum |= SERVICE_ACCEPT_NETBINDCHANGE;
                static if(signal == Signal.NetBindRemove)   accum |= SERVICE_ACCEPT_NETBINDCHANGE;
                static if(signal == Signal.ParamChange)     accum |= SERVICE_ACCEPT_PARAMCHANGE;
            }

            return accum;
        }

        DWORD getControlAccessFlag(Signal sig)
        {
            switch(sig)
            {
                case(Signal.Stop):           return SERVICE_STOP;
                case(Signal.Continue):       return SERVICE_PAUSE_CONTINUE;
                case(Signal.Pause):          return SERVICE_PAUSE_CONTINUE;
                case(Signal.Shutdown):       throw new Error("Cannot send the shutdown signal!");
                case(Signal.Interrogate):    return SERVICE_INTERROGATE ;
                case(Signal.NetBindAdd):     return SERVICE_PAUSE_CONTINUE;
                case(Signal.NetBindDisable): return SERVICE_PAUSE_CONTINUE;
                case(Signal.NetBindEnable):  return SERVICE_PAUSE_CONTINUE;
                case(Signal.NetBindRemove):  return SERVICE_PAUSE_CONTINUE;
                case(Signal.ParamChange):    return SERVICE_PAUSE_CONTINUE;
                default: return SERVICE_USER_DEFINED_CONTROL;
            }
        }
    }
}
private
{
    extern (C) void  rt_moduleTlsCtor();
    extern (C) void  rt_moduleTlsDtor();
}
// winapi defines
private extern(System)
{
    struct SERVICE_TABLE_ENTRY
    {
        LPWSTR                  lpServiceName;
        LPSERVICE_MAIN_FUNCTION lpServiceProc;
    }
    alias LPSERVICE_TABLE_ENTRY = SERVICE_TABLE_ENTRY*;

    alias extern(System) void function(DWORD dwArgc, LPWSTR* lpszArgv) LPSERVICE_MAIN_FUNCTION;

    BOOL StartServiceCtrlDispatcherW(const SERVICE_TABLE_ENTRY* lpServiceTable);

    struct SERVICE_STATUS
    {
        DWORD dwServiceType;
        DWORD dwCurrentState;
        DWORD dwControlsAccepted;
        DWORD dwWin32ExitCode;
        DWORD dwServiceSpecificExitCode;
        DWORD dwCheckPoint;
        DWORD dwWaitHint;
    }
    alias LPSERVICE_STATUS = SERVICE_STATUS*;

    alias SERVICE_STATUS_HANDLE = HANDLE;
    alias SC_HANDLE = HANDLE;

    // dwServiceType
    enum SERVICE_FILE_SYSTEM_DRIVER = 0x00000002;
    enum SERVICE_KERNEL_DRIVER = 0x00000001;
    enum SERVICE_WIN32_OWN_PROCESS = 0x00000010;
    enum SERVICE_WIN32_SHARE_PROCESS = 0x00000020;
    enum SERVICE_INTERACTIVE_PROCESS = 0x00000100;

    // dwCurrentState
    enum SERVICE_CONTINUE_PENDING = 0x00000005;
    enum SERVICE_PAUSE_PENDING = 0x00000006;
    enum SERVICE_PAUSED = 0x00000007;
    enum SERVICE_RUNNING = 0x00000004;
    enum SERVICE_START_PENDING = 0x00000002;
    enum SERVICE_STOP_PENDING = 0x00000003;
    enum SERVICE_STOPPED = 0x00000001;

    // dwControlsAccepted
    enum SERVICE_ACCEPT_NETBINDCHANGE = 0x00000010;
    enum SERVICE_ACCEPT_PARAMCHANGE = 0x00000008;
    enum SERVICE_ACCEPT_PAUSE_CONTINUE = 0x00000002;
    enum SERVICE_ACCEPT_PRESHUTDOWN = 0x00000100;
    enum SERVICE_ACCEPT_SHUTDOWN = 0x00000004;
    enum SERVICE_ACCEPT_STOP = 0x00000001;

    enum NO_ERROR = 0;

    alias extern(System) void function(DWORD fdwControl) LPHANDLER_FUNCTION;
    SERVICE_STATUS_HANDLE RegisterServiceCtrlHandlerW(LPWSTR lpServiceName, LPHANDLER_FUNCTION lpHandlerProc);

    SC_HANDLE OpenSCManagerW(LPWSTR lpMachineName, LPWSTR lpDatabaseName, DWORD dwDesiredAccess);

    // dwDesiredAccess
    enum SC_MANAGER_ALL_ACCESS = 0xF003F;
    enum SC_MANAGER_CREATE_SERVICE = 0x0002;
    enum SC_MANAGER_CONNECT = 0x0001;
    enum SC_MANAGER_ENUMERATE_SERVICE = 0x0004;
    enum SC_MANAGER_LOCK = 0x0008;
    enum SC_MANAGER_MODIFY_BOOT_CONFIG = 0x0020;
    enum SC_MANAGER_QUERY_LOCK_STATUS = 0x0010;

    SC_HANDLE CreateServiceW(
          SC_HANDLE hSCManager,
          LPWSTR lpServiceName,
          LPWSTR lpDisplayName,
          DWORD dwDesiredAccess,
          DWORD dwServiceType,
          DWORD dwStartType,
          DWORD dwErrorControl,
          LPWSTR lpBinaryPathName,
         LPWSTR lpLoadOrderGroup,
          LPDWORD lpdwTagId,
          LPWSTR lpDependencies,
          LPWSTR lpServiceStartName,
          LPWSTR lpPassword
    );

    // dwStartType
    enum SERVICE_AUTO_START = 0x00000002;
    enum SERVICE_BOOT_START = 0x00000000;
    enum SERVICE_DEMAND_START = 0x00000003;
    enum SERVICE_DISABLED = 0x00000004;
    enum SERVICE_SYSTEM_START = 0x00000001;

    // dwDesiredAccess CreateService
    enum SERVICE_ALL_ACCESS = 0xF01FF;
    enum SERVICE_CHANGE_CONFIG = 0x0002;
    enum SERVICE_ENUMERATE_DEPENDENTS = 0x0008;
    enum SERVICE_INTERROGATE = 0x0080;
    enum SERVICE_PAUSE_CONTINUE = 0x0040;
    enum SERVICE_QUERY_CONFIG = 0x0001;
    enum SERVICE_QUERY_STATUS = 0x0004;
    enum SERVICE_START = 0x0010;
    enum SERVICE_STOP = 0x0020;
    enum SERVICE_USER_DEFINED_CONTROL = 0x0100;

    // dwErrorControl
    enum SERVICE_ERROR_CRITICAL = 0x00000003;
    enum SERVICE_ERROR_IGNORE = 0x00000000;
    enum SERVICE_ERROR_NORMAL = 0x00000001;
    enum SERVICE_ERROR_SEVERE = 0x00000002;

    bool CloseServiceHandle(SC_HANDLE hSCOjbect);

    SC_HANDLE OpenServiceW(
        SC_HANDLE hSCManager,
        LPWSTR lpServiceName,
        DWORD dwDesiredAccess
    );

    BOOL DeleteService(
        SC_HANDLE hService
    );

    BOOL StartServiceW(
        SC_HANDLE hService,
        DWORD dwNumServiceArgs,
        LPWSTR *lpServiceArgVectors
    );

    BOOL QueryServiceStatus(
        SC_HANDLE hService,
        LPSERVICE_STATUS lpServiceStatus
    );

    BOOL SetServiceStatus(
        SERVICE_STATUS_HANDLE hServiceStatus,
        LPSERVICE_STATUS lpServiceStatus
    );

    BOOL ControlService(
        SC_HANDLE hService,
          DWORD dwControl,
          LPSERVICE_STATUS lpServiceStatus
    );

    enum SERVICE_CONTROL_CONTINUE = 0x00000003;
    enum SERVICE_CONTROL_INTERROGATE = 0x00000004;
    enum SERVICE_CONTROL_NETBINDADD = 0x00000007;
    enum SERVICE_CONTROL_NETBINDDISABLE = 0x0000000A;
    enum SERVICE_CONTROL_NETBINDENABLE = 0x00000009;
    enum SERVICE_CONTROL_NETBINDREMOVE = 0x00000008;
    enum SERVICE_CONTROL_PARAMCHANGE = 0x00000006;
    enum SERVICE_CONTROL_PAUSE = 0x00000002;
    enum SERVICE_CONTROL_SHUTDOWN = 0x00000005;
    enum SERVICE_CONTROL_STOP = 0x00000001;

    enum ERROR_FAILED_SERVICE_CONTROLLER_CONNECT = 1063;
}<|MERGE_RESOLUTION|>--- conflicted
+++ resolved
@@ -23,11 +23,8 @@
 import std.string;
 import std.typetuple;
 import std.utf;
-<<<<<<< HEAD
 import std.c.stdlib;
 import std.conv : text;
-=======
->>>>>>> ed88c01a
 import std.typecons;
 
 import daemonize.daemon;
